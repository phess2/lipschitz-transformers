--- conflicted
+++ resolved
@@ -89,17 +89,11 @@
         buf2 = [args.beta2 * m + (1-args.beta2) * d_m**2 for m, d_m in zip(buf2, d_m)]
         d_w = [m1 / (jnp.sqrt(m2) + 1e-12) if args.optimizer == "adam" else m1 for m1, m2 in zip(buf1, buf2)]
         d_w = model.dualize(d_w) if args.post_dualize else d_w
-<<<<<<< HEAD
 
         if args.wd_lr_power == 0: wd_step_size = schedule(step) # decoupled weight decay like in the original AdamW paper
         else: wd_step_size = (args.lr * schedule(step)) ** args.wd_lr_power # control the proportionality of weight decay to lr
         w = [(1 - args.wd * wd_step_size) * weight for weight in w]
 
-=======
-        if args.wd_power == 0: wd_step_size = schedule(step)  # reproduces AdamW paper
-        else: wd_step_size = (args.lr * schedule(step)) ** args.wd_power  # couples wd to lr in different ways
-        w = [(1 - args.wd * wd_step_size) * weight for weight in w]
->>>>>>> e62f63b4
         w = model.step(w, d_w, args.lr * schedule(step))
         if args.project:
             w = model.project(w)
@@ -181,11 +175,7 @@
     parser.add_argument("--d_embed", type=int, default=128, help="Embedding dimension")
     parser.add_argument("--lr", type=float, default=0.1, help="Learning rate")
     parser.add_argument("--wd", type=float, default=0.0, help="Weight decay")
-<<<<<<< HEAD
     parser.add_argument("--wd_lr_power", type=float, default=0, help="Weight decay power of coupling to learning rate")
-=======
-    parser.add_argument("--wd_power", type=int, default=0, help="Weight decay power")
->>>>>>> e62f63b4
     parser.add_argument("--blocks", type=int, default=4, help="Number of transformer layers")
     parser.add_argument("--seq_len", type=int, default=256, help="Sequence length")
     parser.add_argument("--num_heads", type=int, default=4, help="Number of attention heads")
