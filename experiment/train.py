import os
import sys
with open(sys.argv[0]) as f:
    code = f.read() # read the code of this file ASAP, for logging

import glob
import json
import argparse
from pathlib import Path
from functools import partial
import numpy as np
import time
import psutil
import jax
import jax.numpy as jnp
from modula.compound import GPT, OrthogonalGPT, LakerGPT, MLP, ManifoldMLP, LakerMLP
from modula.bond import Flatten
from modula.atom import Scalar

np.random.seed(0)

from data.shakespeare import load_shakespeare
from data.cifar10 import load_cifar10
from data.fineweb import load_fineweb

max_log_priority = 1
def print_log(message, priority=0, indent=0):
    if priority > max_log_priority: return

    current_time = time.strftime("%H:%M:%S")
    gpu_memory = jax.device_get(jax.devices()[0].memory_stats()['peak_bytes_in_use']) / 1024**3 if jax.devices() else -1
    process = psutil.Process()
    ram_usage = process.memory_info().rss / 1024**3
    print(f"[{current_time} gpu {gpu_memory:.1f}G ram {ram_usage:.1f}G] {' '*4*indent}{message}")

def load_data(args):
    if args.data == "fineweb":
        data = load_fineweb(args.seq_len, args.batch_size)
    elif args.data == "shakespeare":
        data = load_shakespeare(args.seq_len, args.batch_size)
    elif args.data == "cifar":
        data = load_cifar10(args.batch_size)
    else:
        raise ValueError(f"Unknown dataset: {args.data}")
    return data["train_loader"], data["test_loader"], data["loss"]

def create_model(args):
    if args.data == "fineweb" or args.data == "shakespeare":
        kwargs = {"vocab_size": 50304 if args.data == "fineweb" else 65, "num_heads": args.num_heads, "d_embed": args.d_embed, "num_blocks": args.blocks, "softmax_scale": args.softmax_scale, "final_scale": args.final_scale, "residual_scale": args.residual_scale, "scales_learnable": args.scales_learnable, "d_query": args.d_embed // args.num_heads, "d_value": args.d_embed // args.num_heads, "zero_init": args.zero_init}
        if args.manifold:
            return OrthogonalGPT(**kwargs)
        elif args.project:
            return LakerGPT(**kwargs)
        else:
            return GPT(**kwargs)
    elif args.data == "cifar":
        kwargs = {"output_dim": 10, "input_dim": 32*32*3, "width": args.d_embed, "depth": args.blocks}
        if args.manifold:
            assert args.project, "Manifold models must be projected due to rectangular matrices in CIFAR"
            return Scalar(args.final_scale) @ MLP(**kwargs) @ Flatten()
        elif args.project:
            return Scalar(args.final_scale) @ LakerMLP(**kwargs) @ Flatten()
        else:
            return MLP(**kwargs) @ Flatten()
    else:
        raise ValueError(f"Unknown dataset: {args.data}")

def train(args):
    train_loader, val_loader, loss = load_data(args)

    model = create_model(args)
    model.jit()

    # loss takes (model, w, inputs, targets), so we wrap model in first
    loss_and_grad = jax.jit(jax.value_and_grad(partial(loss, model)))

    key = jax.random.PRNGKey(args.seed)
    key, subkey = jax.random.split(key)
    w = model.initialize(subkey)
    log = {}

    losses = []
    val_losses = []
    accuracies = []
    num_params = sum(jnp.prod(jnp.array(p.shape)) for p in w).item()
    print_log(f"Training with {num_params} parameters")

    step = 0
    running_loss = 0.0
    buf1 = [0 * weight for weight in w]
    buf2 = [0 * weight for weight in w]
    schedule = {
        "linear": lambda step: (args.steps - step) / args.steps,
        "cosine": lambda step: 0.5 * (1 + jnp.cos(jnp.pi * step / args.steps)),
        "none": lambda step: 1
    }[args.schedule]

    for inputs, targets in train_loader:
        loss, grad_w = loss_and_grad(w, inputs, targets)
        # pre_dualize, update first moment, update second moment, possibly apply adam, post_dualize
        d_m = model.dualize(grad_w) if args.pre_dualize else grad_w
        buf1 = [args.beta1 * m + (1-args.beta1) * d_m    for m, d_m in zip(buf1, d_m)]
        buf2 = [args.beta2 * m + (1-args.beta2) * d_m**2 for m, d_m in zip(buf2, d_m)]
        d_w = [m1 / (jnp.sqrt(m2) + 1e-12) if args.optimizer == "adam" else m1 for m1, m2 in zip(buf1, buf2)]
        d_w = model.dualize(d_w) if args.post_dualize else d_w

        # Original coupling code (couples learning rate too)
        # if args.wd_lr_power == 0: wd_step_size = schedule(step) # decoupled weight decay like in the original AdamW paper
        # else: wd_step_size = (args.lr * schedule(step)) ** args.wd_lr_power # control the proportionality of weight decay to lr
        
        # Test coupling code (only couples the schedule step)
        wd_step_size = schedule(step) ** args.wd_lr_power
        
        w = [(1 - args.wd * wd_step_size) * weight for weight in w]

        w = model.step(w, d_w, args.lr * schedule(step))
        if args.project:
            w = model.project(w)
        print(f"Step:{step}/{args.steps} train_loss:{loss:.4f}")

        running_loss += loss.item()
        if step % args.log_interval == 0:
            interval_loss = running_loss if step == 0 else running_loss / args.log_interval
<<<<<<< HEAD
            print_log(f"Step {step}: loss {interval_loss}")
=======
>>>>>>> 59d72dc3
            log = model.log(w, grad_w)
            losses.append(float(interval_loss))
            running_loss = 0.0
        
        if step % args.val_interval == 0:
            accuracies_to_avg = []
            val_losses_to_avg = []
            for val_inputs, val_targets in val_loader:
                loss, _ = loss_and_grad(w, val_inputs, val_targets)
                logits = model(val_inputs, w)
                val_losses_to_avg.append(float(loss))
                preds = jnp.argmax(logits, axis=-1)
                accuracies_to_avg.append(jnp.mean(preds == val_targets))
                if len(val_losses_to_avg) >= args.val_iters:
                    break
            val_losses.append(float(sum(val_losses_to_avg)/len(val_losses_to_avg)))
            accuracies.append(float(sum(accuracies_to_avg)/len(accuracies_to_avg)))
<<<<<<< HEAD
            print_log(f"--> val loss {val_losses[-1]}", indent=1)
            print_log(f"--> val accuracy {accuracies[-1]}", indent=1)
        step += 1
=======
            print(f"Step:{step}/{args.steps} val_loss:{val_losses[-1]:.4f} val_acc:{accuracies[-1]:.4f}")
>>>>>>> 59d72dc3

        step += 1
        if step >= args.steps:
            break
    
    log["losses"] = losses
    log["val_losses"] = val_losses
    log["accuracies"] = accuracies
    return log

def save_results(results, args):
    Path(args.output_dir).mkdir(parents=True, exist_ok=True)

    timestamp_to_millisecond = time.strftime("%Y%m%d_%H%M%S") + f"{int(time.time() * 1000) % 1000:03d}"
    filename = (
        f"{args.data}_"
        f"embed{args.d_embed}_lr{args.lr:.4f}_{args.optimizer}_"
        f"{'pre_' if args.pre_dualize else ''}"
        f"{'post_' if args.post_dualize else ''}"
        #f"{'manifold_' if args.manifold else ''}"
        f"{'project_' if args.project else ''}"
        f"wd{args.wd:.4f}_steps{args.steps}_"
        f"{timestamp_to_millisecond}.json"
    )

    output = {
        'parameters': vars(args),
        'results': results,
        'code': code
    }

    def jax_to_numpy(d):
        if isinstance(d, dict):
            return {k: jax_to_numpy(v) for k, v in d.items()}
        elif isinstance(d, list):
            return [jax_to_numpy(v) for v in d]
        elif isinstance(d, jnp.ndarray):
            return d.tolist()
        else:
            return d

    output = jax_to_numpy(output)
    output_path = Path(args.output_dir) / filename
    with open(output_path, 'w') as f:
        json.dump(output, f, indent=2)
    
    print_log(f"Results saved to {output_path}")

def main():
    parser = argparse.ArgumentParser(description="Modula train script for sweeps")
    parser.add_argument("--d_embed", type=int, default=128, help="Embedding dimension")
    parser.add_argument("--lr", type=float, default=0.1, help="Learning rate")
    parser.add_argument("--wd", type=float, default=0.0, help="Weight decay")
    parser.add_argument("--wd_lr_power", type=float, default=0, help="Weight decay power of coupling to learning rate")
    parser.add_argument("--blocks", type=int, default=4, help="Number of transformer layers")
    parser.add_argument("--seq_len", type=int, default=256, help="Sequence length")
    parser.add_argument("--num_heads", type=int, default=4, help="Number of attention heads")
    parser.add_argument("--softmax_scale", type=float, default=1.0, help="Softmax scale")
    parser.add_argument("--final_scale", type=float, default=1.0, help="Final scale")
    parser.add_argument("--residual_scale", type=float, default=1.0, help="a, where x becomes (1 - a/depth) * x + (a/depth) * block(x)")
    parser.add_argument("--scales_learnable", type=lambda x: x.lower() == "true", default=False, help="Whether to learn the scales")
    parser.add_argument("--optimizer", type=str, default="adam", help="Optimizer")
    parser.add_argument("--pre_dualize", type=lambda x: x.lower() == "true", default=False, help="Whether to pre-dualize")
    parser.add_argument("--post_dualize", type=lambda x: x.lower() == "true", default=True, help="Whether to post-dualize")
    parser.add_argument("--beta1", type=float, default=0.95, help="Momentum buffer 1 coefficient")
    parser.add_argument("--beta2", type=float, default=0.99, help="Momentum buffer 2 coefficient")
    parser.add_argument("--batch_size", type=int, default=64, help="Batch size")
    parser.add_argument("--zero_init", type=lambda x: x.lower() == "true", default=True, help="Whether to zero-init the out projection in attention")
    parser.add_argument("--project", type=lambda x: x.lower() == "true", default=False, help="Whether to project the weights")
    parser.add_argument("--manifold", type=lambda x: x.lower() == "true", default=False, help="Whether to constrain to the manifold directly")
    parser.add_argument("--schedule", type=str, default="linear", help="Learning rate schedule")
    parser.add_argument("--steps", type=int, default=2001, help="Number of steps")
    parser.add_argument("--data", type=str, default="shakespeare", help="Which dataset to use")
    parser.add_argument("--seed", type=int, default=0, help="Random seed")
    parser.add_argument("--output_dir", type=str, default="results", help="Output directory")
    args = parser.parse_args()

    args.log_interval = 10 if args.data == "fineweb" else (10 if args.data == "shakespeare" else 100)
    args.val_interval = 50 if args.data == "fineweb" else (100 if args.data == "shakespeare" else 500)
    args.val_iters = 50
    
    results = train(args)    
    save_results(results, args)

if __name__ == "__main__":
    main()<|MERGE_RESOLUTION|>--- conflicted
+++ resolved
@@ -116,15 +116,11 @@
         w = model.step(w, d_w, args.lr * schedule(step))
         if args.project:
             w = model.project(w)
-        print(f"Step:{step}/{args.steps} train_loss:{loss:.4f}")
+        print_log(f"Step:{step}/{args.steps} train_loss:{loss:.4f}")
 
         running_loss += loss.item()
         if step % args.log_interval == 0:
             interval_loss = running_loss if step == 0 else running_loss / args.log_interval
-<<<<<<< HEAD
-            print_log(f"Step {step}: loss {interval_loss}")
-=======
->>>>>>> 59d72dc3
             log = model.log(w, grad_w)
             losses.append(float(interval_loss))
             running_loss = 0.0
@@ -142,13 +138,7 @@
                     break
             val_losses.append(float(sum(val_losses_to_avg)/len(val_losses_to_avg)))
             accuracies.append(float(sum(accuracies_to_avg)/len(accuracies_to_avg)))
-<<<<<<< HEAD
-            print_log(f"--> val loss {val_losses[-1]}", indent=1)
-            print_log(f"--> val accuracy {accuracies[-1]}", indent=1)
-        step += 1
-=======
-            print(f"Step:{step}/{args.steps} val_loss:{val_losses[-1]:.4f} val_acc:{accuracies[-1]:.4f}")
->>>>>>> 59d72dc3
+            print_log(f"Step:{step}/{args.steps} val_loss:{val_losses[-1]:.4f} val_acc:{accuracies[-1]:.4f}", indent=1)
 
         step += 1
         if step >= args.steps:
