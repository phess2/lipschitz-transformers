import numpy as np
import json
from pathlib import Path
import dotenv
import os

dotenv.load_dotenv()

save_weights = True

optimizer_pre_post_lr = [
    #("adam", False, False, np.logspace(-3, -2, 12)),
    ("muon", False, True, np.logspace(-1, 1, 12)), 
]

<<<<<<< HEAD
# just for extending the range a bit
# optimizer_pre_post_lr = [
#     #("adam", False, False, np.logspace(-3.5, -1.5, 8)),
#     ("muon", False, True,  np.logspace(-3, -2, 4)), 
# ]

d_embeds = [256] #[12*16] #! can make this a list
=======
d_embeds = [256] #[12*16]
>>>>>>> aec53572
project = [
    # {"default": "none"},
    #{"default": "orthogonal"},
    #{"default": "hard_cap"},
    #{"default": "soft_cap"},
    #{"default": "pure_svd"},
    #{"default": "spec_wd"},
    #{"default": "spec_hammer"},
    #{"default": "spec_normalize"},
]  # key: default or tracker string; value: none, orthogonal, hard_cap, soft_cap1, soft_cap2, soft_cap3, pure_svd
model_dtypes = ["float32"]   # options: float8_e4m3fn, bfloat16, float32, float64
project_dtypes = ["float32"]  # options: float8_e4m3fn, bfloat16, float32, float64
<<<<<<< HEAD
w_max = [1]  # only affects soft_cap -- max weight norm to enforce (adaptive weight decay coupling) -- dual_norm=False

residual_scales = [1]  # (1 - a/depth) * x + (a/depth) * block(x)
softmax_scales = [1] # these get squared
final_scales = [1]#32, 64, 128, 256, 512] #[0.25, 1, 4, 16, 64, 96, 112, 128, 144, 160, 256, 512] # these are linear
=======
max_embed_inflation_factors = [16]#, 64, 256]#1, 16, 256, 4096]  # Caps the amount duality can increase each column of the embedding gradient
use_unembeds = [False]
w_max = [2]  # only affects soft_cap -- max weight norm to enforce (adaptive weight decay coupling) -- dual_norm=False

residual_scales = [1]  # (1 - a/num_blocks) * x + (a/num_blocks) * block(x)
softmax_scale = 1
final_scale = 1 #, 4, 16, 64, 256, 1024]#1, 2, 4, 8, 16, 32, 64, 128, 256, 512, 1024]
blocks_masses = [32]#, 16, 64]  # [1, 5, 25]
>>>>>>> aec53572
scales_learnable = [False]
layernorm_substitutes = ["none"]  # none, tanh, rmsnorm, layernorm

<<<<<<< HEAD
wd_base = [0]#, 0.03, 0.1]#0, 0.03, 0.1, 0.3]
=======
weight_decay = [0]#, 1/8, 1/16, 1/32]#, 0.03, 0.1]#0, 0.03, 0.1, 0.3]
>>>>>>> aec53572

seeds = [0]
data = "shakespeare"      # fineweb, shakespeare, cifar
output_dir = "results"
<<<<<<< HEAD
randomize_labels = [0, 1]   # label noise fraction (0 = no noise, 1 = randomize all)
=======
randomize_labels = [0]   # label noise fraction (0 = no noise, 1 = randomize all)
>>>>>>> aec53572

batch_size = 16 if data == "fineweb" else (64 if data == "shakespeare" else 512)
accum_steps = 8 if data == "fineweb" else 1
vocab_size = 50304 if data == "fineweb" else 65

epochs = 20
epoch_steps = 50000 // batch_size
<<<<<<< HEAD
steps = int(epochs * epoch_steps) if data == "cifar" else 10001
beta1 = 0.9
beta2 = 0.95
schedules = ["none"]      # linear, cosine, or none
=======
steps = int(epochs * epoch_steps) if data == "cifar" else 2000
beta1s = [0.9]
beta2s = [0.95]
schedules = ["linear"]      # linear, cosine, or none
>>>>>>> aec53572

num_blocks = 12 if data == "fineweb" else (3 if data == "shakespeare" else 3)
seq_len = 1024 if data == "fineweb" else 256
num_heads = 12 if data == "fineweb" else 4
zero_init = True

log_interval = 10 if data == "fineweb" else (100 if data == "shakespeare" else epoch_steps // 4)
val_interval = 100 if data == "fineweb" else (100 if data == "shakespeare" else epoch_steps // 2)
val_iters = 200 if data == "fineweb" else 20

# Create all combinations
combinations = []
for proj in project:  # project must come first so parallel jobs take similar times
    for optimizer, pre, post, lrs in optimizer_pre_post_lr:
<<<<<<< HEAD
        for dual_norm in dual_norms:
            assert not (dual_norm and not post)  # dual norm requires post-dualize
            for lr in lrs:
                for model_dtype in model_dtypes:
                    for project_dtype in project_dtypes:
                        for softmax_scale in softmax_scales:
                            for final_scale in final_scales:
                                for residual_scale in residual_scales:
                                    for scale_learnable in scales_learnable:
                                        for wmax in w_max:
                                            for wds, wd_lr_power in wd_and_wdlr_power:
                                                for wd in wds:
                                                    for d_embed in d_embeds:
                                                        for nheads in num_heads:
                                                            for schedule in schedules:
                                                                for seed in seeds:
                                                                    for randomize in randomize_labels:
                                                                        combinations.append({
                                                                            'd_embed': d_embed,
                                                                            'lr': lr,
                                                                            'wd': wd,
                                                                            'wd_lr_power': wd_lr_power,
                                                                            'num_blocks': num_blocks,
                                                                            'seq_len': seq_len,
                                                                            'num_heads': nheads,
                                                                            'softmax_scale': softmax_scale,
                                                                            'final_scale': final_scale,
                                                                            'residual_scale': residual_scale,
                                                                            'scales_learnable': scale_learnable,
                                                                            'optimizer': optimizer,
                                                                            'dual_norm': dual_norm,
                                                                            'pre_dualize': pre,
                                                                            'post_dualize': post,
                                                                            'beta1': beta1,
                                                                            'beta2': beta2,
                                                                            'batch_size': batch_size,
                                                                            'accum_steps': accum_steps,
                                                                            'zero_init': zero_init,
                                                                            'project': proj,
                                                                            'w_max': wmax,
                                                                            'model_dtype': model_dtype,
                                                                            'project_dtype': project_dtype,
                                                                            'steps': steps,
                                                                            'schedule': schedule,
                                                                            'data': data,
                                                                            'randomize_labels': randomize,
                                                                            'seed': seed,
                                                                            'log_interval': log_interval,
                                                                            'val_interval': val_interval,
                                                                            'val_iters': val_iters,
                                                                            'output_dir': output_dir,
                                                                        })
=======
        for lr in lrs:
            for max_embed_inflation_factor in max_embed_inflation_factors:
                for use_unembed in use_unembeds:
                    for model_dtype in model_dtypes:
                        for project_dtype in project_dtypes:
                            for beta1 in beta1s:
                                for beta2 in beta2s:
                                    if beta1 >= beta2:
                                        continue
                                    #for softmax_scale in softmax_scales:
                                    #for final_scale in final_scales:
                                    for residual_scale in residual_scales:
                                        for scale_learnable in scales_learnable:
                                            for blocks_mass in blocks_masses:
                                                for layernorm_substitute in layernorm_substitutes:
                                                    for wmax in w_max:
                                                        for wd in weight_decay:
                                                            for d_embed in d_embeds:
                                                                for schedule in schedules:
                                                                    for randomize_label in randomize_labels:
                                                                        for seed in seeds:
                                                                            combinations.append({
                                                                                'd_embed': d_embed,
                                                                                'lr': lr,
                                                                                'wd': wd,
                                                                                'num_blocks': num_blocks,
                                                                                'seq_len': seq_len,
                                                                                'num_heads': num_heads,
                                                                                'softmax_scale': softmax_scale,
                                                                                'final_scale': final_scale,
                                                                                'residual_scale': residual_scale,
                                                                                'scales_learnable': scale_learnable,
                                                                                'blocks_mass': blocks_mass,
                                                                                'layernorm_substitute': layernorm_substitute,
                                                                                'optimizer': optimizer,
                                                                                'max_embed_inflation_factor': max_embed_inflation_factor,
                                                                                'use_unembed': use_unembed,
                                                                                'pre_dualize': pre,
                                                                                'post_dualize': post,
                                                                                'beta1': beta1,
                                                                                'beta2': beta2,
                                                                                'batch_size': batch_size,
                                                                                'accum_steps': accum_steps,
                                                                                'zero_init': zero_init,
                                                                                'project': proj,
                                                                                'w_max': wmax,
                                                                                'model_dtype': model_dtype,
                                                                                'project_dtype': project_dtype,
                                                                                'steps': steps,
                                                                                'schedule': schedule,
                                                                                'data': data,
                                                                                'randomize_labels': randomize_label,
                                                                                'vocab_size': vocab_size,
                                                                                'seed': seed,
                                                                                'log_interval': log_interval,
                                                                                'val_interval': val_interval,
                                                                                'val_iters': val_iters,
                                                                                'save_weights': save_weights,
                                                                                'output_dir': output_dir,
                                                                            })
>>>>>>> aec53572

# Save combinations to file
root_path = os.getenv('ROOT_PATH')
path = Path(root_path) / 'experiment' / 'sweep_configs'
path.mkdir(exist_ok=True)

# append to existing parameter_grid.json file
existing_combinations = []
if os.path.exists(path / 'parameter_grid.json'):
    with open(path / 'parameter_grid.json', 'r') as f:
        existing_combinations = json.load(f)
new_combinations = existing_combinations + combinations
with open(path / 'parameter_grid.json', 'w') as f:
    json.dump(new_combinations, f, indent=2)

print(f"Generated {len(combinations)} combinations")
if len(new_combinations) > len(combinations):
    print(f"\tFor a total of {len(new_combinations)} combinations")<|MERGE_RESOLUTION|>--- conflicted
+++ resolved
@@ -13,17 +13,7 @@
     ("muon", False, True, np.logspace(-1, 1, 12)), 
 ]
 
-<<<<<<< HEAD
-# just for extending the range a bit
-# optimizer_pre_post_lr = [
-#     #("adam", False, False, np.logspace(-3.5, -1.5, 8)),
-#     ("muon", False, True,  np.logspace(-3, -2, 4)), 
-# ]
-
-d_embeds = [256] #[12*16] #! can make this a list
-=======
 d_embeds = [256] #[12*16]
->>>>>>> aec53572
 project = [
     # {"default": "none"},
     #{"default": "orthogonal"},
@@ -36,13 +26,6 @@
 ]  # key: default or tracker string; value: none, orthogonal, hard_cap, soft_cap1, soft_cap2, soft_cap3, pure_svd
 model_dtypes = ["float32"]   # options: float8_e4m3fn, bfloat16, float32, float64
 project_dtypes = ["float32"]  # options: float8_e4m3fn, bfloat16, float32, float64
-<<<<<<< HEAD
-w_max = [1]  # only affects soft_cap -- max weight norm to enforce (adaptive weight decay coupling) -- dual_norm=False
-
-residual_scales = [1]  # (1 - a/depth) * x + (a/depth) * block(x)
-softmax_scales = [1] # these get squared
-final_scales = [1]#32, 64, 128, 256, 512] #[0.25, 1, 4, 16, 64, 96, 112, 128, 144, 160, 256, 512] # these are linear
-=======
 max_embed_inflation_factors = [16]#, 64, 256]#1, 16, 256, 4096]  # Caps the amount duality can increase each column of the embedding gradient
 use_unembeds = [False]
 w_max = [2]  # only affects soft_cap -- max weight norm to enforce (adaptive weight decay coupling) -- dual_norm=False
@@ -51,24 +34,15 @@
 softmax_scale = 1
 final_scale = 1 #, 4, 16, 64, 256, 1024]#1, 2, 4, 8, 16, 32, 64, 128, 256, 512, 1024]
 blocks_masses = [32]#, 16, 64]  # [1, 5, 25]
->>>>>>> aec53572
 scales_learnable = [False]
 layernorm_substitutes = ["none"]  # none, tanh, rmsnorm, layernorm
 
-<<<<<<< HEAD
-wd_base = [0]#, 0.03, 0.1]#0, 0.03, 0.1, 0.3]
-=======
 weight_decay = [0]#, 1/8, 1/16, 1/32]#, 0.03, 0.1]#0, 0.03, 0.1, 0.3]
->>>>>>> aec53572
 
 seeds = [0]
 data = "shakespeare"      # fineweb, shakespeare, cifar
 output_dir = "results"
-<<<<<<< HEAD
-randomize_labels = [0, 1]   # label noise fraction (0 = no noise, 1 = randomize all)
-=======
 randomize_labels = [0]   # label noise fraction (0 = no noise, 1 = randomize all)
->>>>>>> aec53572
 
 batch_size = 16 if data == "fineweb" else (64 if data == "shakespeare" else 512)
 accum_steps = 8 if data == "fineweb" else 1
@@ -76,17 +50,10 @@
 
 epochs = 20
 epoch_steps = 50000 // batch_size
-<<<<<<< HEAD
-steps = int(epochs * epoch_steps) if data == "cifar" else 10001
-beta1 = 0.9
-beta2 = 0.95
-schedules = ["none"]      # linear, cosine, or none
-=======
 steps = int(epochs * epoch_steps) if data == "cifar" else 2000
 beta1s = [0.9]
 beta2s = [0.95]
 schedules = ["linear"]      # linear, cosine, or none
->>>>>>> aec53572
 
 num_blocks = 12 if data == "fineweb" else (3 if data == "shakespeare" else 3)
 seq_len = 1024 if data == "fineweb" else 256
@@ -101,60 +68,6 @@
 combinations = []
 for proj in project:  # project must come first so parallel jobs take similar times
     for optimizer, pre, post, lrs in optimizer_pre_post_lr:
-<<<<<<< HEAD
-        for dual_norm in dual_norms:
-            assert not (dual_norm and not post)  # dual norm requires post-dualize
-            for lr in lrs:
-                for model_dtype in model_dtypes:
-                    for project_dtype in project_dtypes:
-                        for softmax_scale in softmax_scales:
-                            for final_scale in final_scales:
-                                for residual_scale in residual_scales:
-                                    for scale_learnable in scales_learnable:
-                                        for wmax in w_max:
-                                            for wds, wd_lr_power in wd_and_wdlr_power:
-                                                for wd in wds:
-                                                    for d_embed in d_embeds:
-                                                        for nheads in num_heads:
-                                                            for schedule in schedules:
-                                                                for seed in seeds:
-                                                                    for randomize in randomize_labels:
-                                                                        combinations.append({
-                                                                            'd_embed': d_embed,
-                                                                            'lr': lr,
-                                                                            'wd': wd,
-                                                                            'wd_lr_power': wd_lr_power,
-                                                                            'num_blocks': num_blocks,
-                                                                            'seq_len': seq_len,
-                                                                            'num_heads': nheads,
-                                                                            'softmax_scale': softmax_scale,
-                                                                            'final_scale': final_scale,
-                                                                            'residual_scale': residual_scale,
-                                                                            'scales_learnable': scale_learnable,
-                                                                            'optimizer': optimizer,
-                                                                            'dual_norm': dual_norm,
-                                                                            'pre_dualize': pre,
-                                                                            'post_dualize': post,
-                                                                            'beta1': beta1,
-                                                                            'beta2': beta2,
-                                                                            'batch_size': batch_size,
-                                                                            'accum_steps': accum_steps,
-                                                                            'zero_init': zero_init,
-                                                                            'project': proj,
-                                                                            'w_max': wmax,
-                                                                            'model_dtype': model_dtype,
-                                                                            'project_dtype': project_dtype,
-                                                                            'steps': steps,
-                                                                            'schedule': schedule,
-                                                                            'data': data,
-                                                                            'randomize_labels': randomize,
-                                                                            'seed': seed,
-                                                                            'log_interval': log_interval,
-                                                                            'val_interval': val_interval,
-                                                                            'val_iters': val_iters,
-                                                                            'output_dir': output_dir,
-                                                                        })
-=======
         for lr in lrs:
             for max_embed_inflation_factor in max_embed_inflation_factors:
                 for use_unembed in use_unembeds:
@@ -215,7 +128,6 @@
                                                                                 'save_weights': save_weights,
                                                                                 'output_dir': output_dir,
                                                                             })
->>>>>>> aec53572
 
 # Save combinations to file
 root_path = os.getenv('ROOT_PATH')
